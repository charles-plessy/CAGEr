Package: CAGEr
Title: Analysis of CAGE (Cap Analysis of Gene Expression) sequencing data for precise mapping of transcription start sites and promoterome mining
Version: 1.29.1
<<<<<<< HEAD
Date: 2020-03-18
=======
Date: 2020-02-26
>>>>>>> 1cd650be
Author: Vanja Haberle <vanja.haberle@gmail.com>
Maintainer: Vanja Haberle <vanja.haberle@gmail.com>, Charles Plessy <charles.plessy@oist.jp>, Damir Baranasic <damir.baranasic@lms.mrc.ac.uk>, Sarvesh Nikumbh <s.nikumbh@lms.mrc.ac.uk>
Imports:
    beanplot,
    BiocGenerics,
    BiocParallel,
    BSgenome,
    data.table,
    DelayedArray,
    formula.tools,
    GenomeInfoDb,
    GenomicAlignments,
    GenomicRanges (>= 1.37.16),
    ggplot2 (>= 2.2.0),
    gtools,
    IRanges (>= 2.18.0),
    KernSmooth,
    memoise,
    plyr,
    Rsamtools,
    reshape,
    rtracklayer,
    S4Vectors,
    som,
    stringdist,
    stringi,
    SummarizedExperiment,
    utils,
    vegan,
    VGAM
Depends:
    methods,
    MultiAssayExperiment,
    R (>= 3.5.0)
Suggests:
    BSgenome.Drerio.UCSC.danRer7,
    DESeq2,
    FANTOM3and4CAGE,
    BiocStyle,
    knitr,
    rmarkdown
Description: Preprocessing of CAGE sequencing data, identification and
 normalization of transcription start sites and downstream analysis of
 transcription start sites clusters (promoters).
License: GPL-3
biocViews: Preprocessing, Sequencing, Normalization, FunctionalGenomics, Transcription, GeneExpression, Clustering, Visualization
Collate: 
    'CTSS.R'
    'CAGEexp.R'
    'AllClasses.R'
    'CAGEr.R'
    'AggregationFunctions.R'
    'Multicore.R'
    'ClusteringFunctions.R'
    'ClusteringMethods.R'
    'Annotations.R'
    'AggregationMethods.R'
    'CorrelationMethods.R'
    'CumulativeDistributionFunctions.R'
    'GetMethods.R'
    'CumulativeDistributionMethods.R'
    'ExportFunctions.R'
    'ExportMethods.R'
    'ExpressionProfilingMethods.R'
    'ImportFunctions.R'
    'SetMethods.R'
    'ImportMethods.R'
    'MergingMethods.R'
    'NormalizationFunctions.R'
    'NormalizationMethods.R'
    'QCmethods.R'
    'QuantileWidthFunctions.R'
    'QuantileWidthMethods.R'
    'Richness.R'
    'ShiftingFunctions.R'
    'ShiftingMethods.R'
    'StrandInvaders.R'
LazyData: true
VignetteBuilder: knitr
RoxygenNote: 6.1.1
Roxygen: list(markdown = TRUE)
Encoding: UTF-8<|MERGE_RESOLUTION|>--- conflicted
+++ resolved
@@ -1,11 +1,7 @@
 Package: CAGEr
 Title: Analysis of CAGE (Cap Analysis of Gene Expression) sequencing data for precise mapping of transcription start sites and promoterome mining
-Version: 1.29.1
-<<<<<<< HEAD
+Version: 1.29.2
 Date: 2020-03-18
-=======
-Date: 2020-02-26
->>>>>>> 1cd650be
 Author: Vanja Haberle <vanja.haberle@gmail.com>
 Maintainer: Vanja Haberle <vanja.haberle@gmail.com>, Charles Plessy <charles.plessy@oist.jp>, Damir Baranasic <damir.baranasic@lms.mrc.ac.uk>, Sarvesh Nikumbh <s.nikumbh@lms.mrc.ac.uk>
 Imports:
